"""
External IDs API module for migration tooling
SAP API Documentation: https://api.sap.com/api/ExternalIDsAPI
"""

# custom imports
from modules.util.api import ACFClient
from modules.util.helpers import Logger


class ApiExternalId:

    """
    A class to interact with the external ID API.
    Attributes:
        api_client (ACFClient): The API client used to make requests.
        endpoint (str): The endpoint URL for external data.
        erp_ssid (str): The ERP session ID.
        log (Logger): The logger instance for logging information.
    Methods:
        get_external_data(filter: str, batch_size: int = 5000):
            Retrieves external data based on the provided filter and batch size.
    """

    def __init__(self, config_id: str):

        """
        Initializes the ApiExternalId instance with the given configuration ID.
        Args:
            config_id (str): The configuration ID used to initialize the API client.
        """

        self.api_client = ACFClient(config_id=config_id)
        self.endpoint = self.api_client.base_url + "/externaldata"
        self.erp_ssid = self.api_client.erp_ssid
        self.log = Logger.get_logger(config_id)

<<<<<<< HEAD
    def get_external_data(self, filter_str: str, batch_size: int = 5000):
=======
    def get_external_data(self, filter: str, batch_size: int = 5000):

        """
        Retrieves external data based on the provided filter and batch size.
        Args:
            filter (str): The filter criteria for retrieving external data.
            batch_size (int, optional): The number of records to retrieve in each batch. Defaults to 5000.
        Returns:
            list: A list of results retrieved from the external data API.
        """

>>>>>>> b548f3a0
        results = self.api_client.get_batches(
            endpoint=self.endpoint, batch_size=batch_size, filter=filter_str
        )
        self.log.info("[GET] External Data %s: %d", filter_str, len(results))
        return results

    def get_acf_object_by_thing_id(self, external_id: str):
        url = f"{self.api_client.base_url}/objectsid/ainobjects({external_id})?$filter=systemName eq 'pdmsSysThing'"
        results = self.api_client.get(url)
        if results:
            self.log.info("[GET] ACF Object by External ID %s", external_id)
            return results.json()[0]
        else:
            self.log.error("[GET] ACF Object by External ID %s: Not Found", external_id)
            return None

    def get_acf_model_id_by_thing_type(self, thing_type: str):
        url = f"{self.api_client.base_url}/objectsid/ainobjects({thing_type})?$filter=systemName eq 'pdmsSysPackage'"
        results = self.api_client.get(url)
        if results:
            self.log.info("[GET] ACF Model Id by External ID %s", thing_type)
            return results.json()[0]
        else:
            self.log.error(
                "[GET] ACF Model Id by External ID %s: Not Found", thing_type
            )
            return None<|MERGE_RESOLUTION|>--- conflicted
+++ resolved
@@ -35,10 +35,7 @@
         self.erp_ssid = self.api_client.erp_ssid
         self.log = Logger.get_logger(config_id)
 
-<<<<<<< HEAD
     def get_external_data(self, filter_str: str, batch_size: int = 5000):
-=======
-    def get_external_data(self, filter: str, batch_size: int = 5000):
 
         """
         Retrieves external data based on the provided filter and batch size.
@@ -49,7 +46,6 @@
             list: A list of results retrieved from the external data API.
         """
 
->>>>>>> b548f3a0
         results = self.api_client.get_batches(
             endpoint=self.endpoint, batch_size=batch_size, filter=filter_str
         )
